--- conflicted
+++ resolved
@@ -21,11 +21,8 @@
 chevron = "^0.14.0"
 llamux = "^0.1.9"
 pillow = "^11.1.0"
-<<<<<<< HEAD
 hvac = "^2.3.0"
-=======
 patchright = "^1.49.1"
->>>>>>> a27084bf
 
 [tool.poetry.group.embeddings]
 optional = true
