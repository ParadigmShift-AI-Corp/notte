[tool.poetry]
name = "notte"
version = "0.1.4"
description = "The web browser for LLMs"
authors = ["Notte Team <hello@notte.cc>"]
readme = "README.md"
packages = [
  { include = "notte" }
]

[tool.poetry.dependencies]
python = ">=3.11,<4.0"
playwright = "^1.48.0"
clean-html-for-llm = "^1.3.2"
webdriver-manager = "^4.0.2"
python-dotenv = "^1.0.1"
requests = "^2.32.3"
bs4 = "^0.0.2"
loguru = "^0.7.2"
sentence-transformers = "^3.3.1"
litellm = "^1.53.3"
chevron = "^0.14.0"
llamux = "^0.1.2"

[tool.poetry.group.dev.dependencies]
types-requests = "^2.32.0.20241016"
mypy = "^1.13.0"
jupyter = "^1.1.1"
djlint = "^1.35.4"
pytest = "^8.3.3"
pytest-mock = "^3.14.0"
pytest-asyncio = "^0.24.0"
pre-commit = "^4.0.1"
types-beautifulsoup4 = "^4.12.0.20241020"
types-regex = "^2024.11.6.20241108"
types-chevron = "^0.14.2.20240310"

[build-system]
requires = ["poetry-core"]
build-backend = "poetry.core.masonry.api"

<<<<<<< HEAD
[tool.pytest.ini_options]
filterwarnings = [
    "ignore::DeprecationWarning:sklearn.utils.fixes:",
    "ignore::DeprecationWarning:pandas.core.common:",
    "ignore::pydantic.warnings.PydanticDeprecatedSince20:",
    "ignore::DeprecationWarning:importlib.resources._legacy:",
    "ignore::DeprecationWarning:litellm.utils:",
    "ignore:open_text is deprecated*:DeprecationWarning"
]
=======
[tool.black]
line-length = 120
target-version = ["py311"]

[tool.flake8]
max-line-length = 120

[tool.isort]
profile = "black"
>>>>>>> 33e1bb8b
<|MERGE_RESOLUTION|>--- conflicted
+++ resolved
@@ -39,7 +39,6 @@
 requires = ["poetry-core"]
 build-backend = "poetry.core.masonry.api"
 
-<<<<<<< HEAD
 [tool.pytest.ini_options]
 filterwarnings = [
     "ignore::DeprecationWarning:sklearn.utils.fixes:",
@@ -49,7 +48,7 @@
     "ignore::DeprecationWarning:litellm.utils:",
     "ignore:open_text is deprecated*:DeprecationWarning"
 ]
-=======
+
 [tool.black]
 line-length = 120
 target-version = ["py311"]
@@ -58,5 +57,4 @@
 max-line-length = 120
 
 [tool.isort]
-profile = "black"
->>>>>>> 33e1bb8b
+profile = "black"