from pathlib import Path
from typing import Any

import chevron
from litellm import Message


class PromptLibrary:
    def __init__(self, prompts_dir: str | Path) -> None:
        self.prompts_dir: Path = Path(prompts_dir)
        if not self.prompts_dir.exists():
            raise NotADirectoryError(f"Prompts directory not found: {prompts_dir}")

    def get(self, prompt_id: str) -> list[Message]:
        prompt_path: Path = self.prompts_dir / prompt_id
        prompt_files: list[Path] = list(prompt_path.glob("*.md"))
        if len(prompt_files) == 0:
            raise FileNotFoundError(f"Prompt template not found: {prompt_id}")
        messages: list[Message] = []
        for prompt_file in prompt_files:
            with open(prompt_file, "r") as file:
                content: str = file.read()
                role: str = prompt_file.name.split(".")[0]
                if role not in ["assistant", "user", "system", "tool", "function"]:
                    raise ValueError(f"Invalid role: {role}")
                messages.append(Message(role=role, content=content))  # type: ignore
        return messages

    def materialize(self, prompt_id: str, variables: dict[str, Any] | None = None) -> list[dict[str, str | None]]:
        # TODO. You cant pass variables that are not in the prompt template
        # But you can fewer variables than in the prompt template
        messages = self.get(prompt_id)
        if variables is None:
            return self.dictify(messages)

        try:
            materialized_messages: list[Message] = []
            for message in messages:
                if message.content is None:
                    raise ValueError(f"Message content is None: {message.role}")
<<<<<<< HEAD
                if message.role not in ["assistant", "user", "system", "tool", "function"]:
                    raise ValueError(f"Invalid role: {message.role}")
=======
>>>>>>> ec71087c
                formatted_content: str = chevron.render(message.content, variables)
                materialized_messages.append(Message(role=message.role, content=formatted_content))  # type: ignore
            return self.dictify(materialized_messages)
        except KeyError as e:
            raise ValueError(f"Missing required variable in prompt template: {str(e)}")
        except Exception as e:
            raise ValueError(f"Error formatting prompt: {str(e)}")

    def dictify(self, messages: list[Message]) -> list[dict[str, str | None]]:
        return [
            {
                "role": message.role,
                "content": message.content,
            }
            for message in messages
        ]<|MERGE_RESOLUTION|>--- conflicted
+++ resolved
@@ -38,11 +38,6 @@
             for message in messages:
                 if message.content is None:
                     raise ValueError(f"Message content is None: {message.role}")
-<<<<<<< HEAD
-                if message.role not in ["assistant", "user", "system", "tool", "function"]:
-                    raise ValueError(f"Invalid role: {message.role}")
-=======
->>>>>>> ec71087c
                 formatted_content: str = chevron.render(message.content, variables)
                 materialized_messages.append(Message(role=message.role, content=formatted_content))  # type: ignore
             return self.dictify(materialized_messages)
